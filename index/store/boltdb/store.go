--- conflicted
+++ resolved
@@ -31,11 +31,7 @@
 	path   string
 	bucket string
 	db     *bolt.DB
-<<<<<<< HEAD
-=======
 	noSync bool
-	writer sync.Mutex
->>>>>>> 9b16fa65
 	mo     store.MergeOperator
 }
 
@@ -50,11 +46,13 @@
 		bucket = "bleve"
 	}
 
+	noSync, _ := config["nosync"].(bool)
+
 	db, err := bolt.Open(path, 0600, nil)
 	if err != nil {
 		return nil, err
 	}
-	bs.db.NoSync = bs.noSync
+	db.NoSync = noSync
 
 	err = db.Update(func(tx *bolt.Tx) error {
 		_, err := tx.CreateBucketIfNotExists([]byte(bucket))
@@ -70,6 +68,7 @@
 		bucket: bucket,
 		db:     db,
 		mo:     mo,
+		noSync: noSync,
 	}
 	return &rv, nil
 }
@@ -95,27 +94,6 @@
 	}, nil
 }
 
-<<<<<<< HEAD
-=======
-func StoreConstructor(config map[string]interface{}) (store.KVStore, error) {
-	path, ok := config["path"].(string)
-	if !ok {
-		return nil, fmt.Errorf("must specify path")
-	}
-
-	bucket, ok := config["bucket"].(string)
-	if !ok {
-		bucket = "bleve"
-	}
-
-	noSync, _ := config["nosync"].(bool)
-
-	store := New(path, bucket)
-	store.noSync = noSync
-	return store, nil
-}
-
->>>>>>> 9b16fa65
 func init() {
 	registry.RegisterKVStore(Name, New)
 }